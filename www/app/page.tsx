--- conflicted
+++ resolved
@@ -81,11 +81,8 @@
       }
 
     })();
-<<<<<<< HEAD
-  }, [posthog, userId, supabase.auth]);
-=======
   }, [supabase, posthog, userId]);
->>>>>>> c5250b09
+
 
   useEffect(() => {
     const messageContainer = messageContainerRef.current;
@@ -255,12 +252,8 @@
         isSidebarOpen={isSidebarOpen}
         setIsSidebarOpen={setIsSidebarOpen}
         api={new API({ url: URL!, userId: userId! })}
-<<<<<<< HEAD
         // session={session}
-=======
         isSubscribed={isSubscribed}
-      // session={session}
->>>>>>> c5250b09
       />
       <div className="flex flex-col w-full h-[100dvh] lg:pl-60 xl:pl-72 dark:bg-gray-900">
         <nav className="flex justify-between items-center p-4 border-b border-gray-300 dark:border-gray-700">
@@ -338,16 +331,9 @@
           {/* TODO: validate input */}
           <textarea
             ref={input}
-<<<<<<< HEAD
-            placeholder="Type a message..."
-            className={`flex-1 px-3 py-1 lg:px-5 lg:py-3 bg-gray-100 dark:bg-gray-800 text-gray-400 rounded-2xl border-2 resize-none ${
-              canSend ? " border-green-200" : "border-red-200 opacity-50"
-            }`}
-=======
             placeholder={isSubscribed ? "Type a message..." : "Subscribe to send messages"}
             className={`flex-1 px-3 py-1 lg:px-5 lg:py-3 bg-gray-100 dark:bg-gray-800 text-gray-400 rounded-2xl border-2 resize-none ${canSend && isSubscribed ? "border-green-200" : "border-red-200 opacity-50"
               }`}
->>>>>>> c5250b09
             rows={1}
             disabled={!isSubscribed}
             onKeyDown={(e) => {
