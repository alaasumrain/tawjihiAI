--- conflicted
+++ resolved
@@ -25,10 +25,6 @@
   New lines of conversation:
   {new_lines}
 
-<<<<<<< HEAD
-  Remember: do not list redundant need patterns, and do not list more than 7 patterns.
-=======
   Remember: do not list redundant need patterns, and you MUST NOT list more than 7 patterns.
->>>>>>> 244505ae
 
   New summary: