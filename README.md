# tutor-gpt

Tutor-GPT is a LangChain LLM application. It dynamically reasons about your learning needs and *updates its own prompts* to best serve you.  

<<<<<<< HEAD
We leaned into theory of mind experiments and Bloom is now more than just a literacy tutor, it’s an expansive learning companion. Read more about how it works [here](https://www.plasticlabs.ai/blog/Open-Sourcing-Tutor-GPT/) or you can join our [Discord](https://discord.gg/bloombotai) to try out our implementation for free (while our OpenAI spend lasts 😄).  
=======
What makes tutor-gpt compelling is its ability to *reason pedagogically* about the learner. That is, it uses dialogue to posit the most educationally-optimal tutoring behavior. Read more about how it works [here](https://www.plasticlabs.ai/blog/Open-Sourcing-Tutor-GPT/) or you can join our [Discord](https://discord.gg/bloombotai) to try out our implementation for free (while our OpenAI spend lasts 😄).  
>>>>>>> c54ceb8f

Alternatively, you can run your own instance of the bot by following the instructions below.  

## Installation

This project requires docker to be installed and running locally. [Install docker](https://docs.docker.com/get-docker/) and ensure it's running before proceeding.

## Getting Started

This app requires you to have a few different environment variables set. Create a `.env` file from the `.env.template`.

**OPENAI_API_KEY**: Go to [OpenAI](https://beta.openai.com/account/api-keys) to generate your own API key.  
**BOT_TOKEN**: This is the discord bot token. You can find instructions on how to create a bot and generate a token in the [pycord docs](https://guide.pycord.dev/getting-started/creating-your-first-bot).  
**THOUGHT_CHANNEL_ID**: This is the discord channel for the bot to output thoughts to. Make a channel in your server and copy the ID by right clicking the channel and copying the link. The channel ID is the last string of numbers in the link.  

## Docker/Containerization

The repository containers a `Dockerfile` for running the bot in a containerized workflow. Use the follow command to build and run the container

```bash
docker build -t tutor-gpt:latest .
docker run tutor-gpt:latest 
```

The current behaviour will utilize the `.env` file in your local repository and run the bot.<|MERGE_RESOLUTION|>--- conflicted
+++ resolved
@@ -2,11 +2,7 @@
 
 Tutor-GPT is a LangChain LLM application. It dynamically reasons about your learning needs and *updates its own prompts* to best serve you.  
 
-<<<<<<< HEAD
 We leaned into theory of mind experiments and Bloom is now more than just a literacy tutor, it’s an expansive learning companion. Read more about how it works [here](https://www.plasticlabs.ai/blog/Open-Sourcing-Tutor-GPT/) or you can join our [Discord](https://discord.gg/bloombotai) to try out our implementation for free (while our OpenAI spend lasts 😄).  
-=======
-What makes tutor-gpt compelling is its ability to *reason pedagogically* about the learner. That is, it uses dialogue to posit the most educationally-optimal tutoring behavior. Read more about how it works [here](https://www.plasticlabs.ai/blog/Open-Sourcing-Tutor-GPT/) or you can join our [Discord](https://discord.gg/bloombotai) to try out our implementation for free (while our OpenAI spend lasts 😄).  
->>>>>>> c54ceb8f
 
 Alternatively, you can run your own instance of the bot by following the instructions below.  
 
